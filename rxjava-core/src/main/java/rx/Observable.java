--- conflicted
+++ resolved
@@ -37,7 +37,6 @@
 import org.mockito.MockitoAnnotations;
 
 import rx.observables.GroupedObservable;
-<<<<<<< HEAD
 import rx.operators.OperationAll;
 import rx.operators.OperationConcat;
 import rx.operators.OperationDefer;
@@ -50,11 +49,13 @@
 import rx.operators.OperationMergeDelayError;
 import rx.operators.OperationMostRecent;
 import rx.operators.OperationNext;
+import rx.operators.OperationObserveOn;
 import rx.operators.OperationOnErrorResumeNextViaFunction;
 import rx.operators.OperationOnErrorResumeNextViaObservable;
 import rx.operators.OperationOnErrorReturn;
 import rx.operators.OperationScan;
 import rx.operators.OperationSkip;
+import rx.operators.OperationSubscribeOn;
 import rx.operators.OperationSynchronize;
 import rx.operators.OperationTake;
 import rx.operators.OperationTakeLast;
@@ -68,9 +69,6 @@
 import rx.operators.OperatorGroupBy;
 import rx.operators.OperatorTakeUntil;
 import rx.operators.OperatorToIterator;
-=======
-import rx.operators.*;
->>>>>>> 9cfb2943
 import rx.plugins.RxJavaErrorHandler;
 import rx.plugins.RxJavaObservableExecutionHook;
 import rx.plugins.RxJavaPlugins;
@@ -837,26 +835,32 @@
 
     /**
      * Asynchronously subscribes and unsubscribes observers on the specified scheduler.
-     *
-     * @param source    the source observable.
-     * @param scheduler the scheduler to perform subscription and unsubscription actions on.
-     * @param <T> the type of observable.
+     * 
+     * @param source
+     *            the source observable.
+     * @param scheduler
+     *            the scheduler to perform subscription and unsubscription actions on.
+     * @param <T>
+     *            the type of observable.
      * @return the source sequence whose subscriptions and unsubscriptions happen on the specified scheduler.
      */
     public static <T> Observable<T> subscribeOn(Observable<T> source, Scheduler scheduler) {
-        return _create(OperationSubscribeOn.subscribeOn(source, scheduler));
+        return create(OperationSubscribeOn.subscribeOn(source, scheduler));
     }
 
     /**
      * Asynchronously notify observers on the specified scheduler.
-     *
-     * @param source    the source observable.
-     * @param scheduler the scheduler to notify observers on.
-     * @param <T>       the type of observable.
+     * 
+     * @param source
+     *            the source observable.
+     * @param scheduler
+     *            the scheduler to notify observers on.
+     * @param <T>
+     *            the type of observable.
      * @return the source sequence whose observations happen on the specified scheduler.
      */
     public static <T> Observable<T> observeOn(Observable<T> source, Scheduler scheduler) {
-        return _create(OperationObserveOn.observeOn(source, scheduler));
+        return create(OperationObserveOn.observeOn(source, scheduler));
     }
 
     /**
@@ -1270,7 +1274,7 @@
      * @return an Observable that emits the same objects, then calls the action.
      * @see <a href="http://msdn.microsoft.com/en-us/library/hh212133(v=vs.103).aspx">MSDN: Observable.Finally Method</a>
      */
-    public static <T> Observable<T> finallyDo(Observable source, Action0 action) {
+    public static <T> Observable<T> finallyDo(Observable<T> source, Action0 action) {
         return create(OperationFinally.finallyDo(source, action));
     }
 
@@ -1784,6 +1788,7 @@
      * @return true if all elements of an observable sequence satisfies a condition; otherwise, false.
      */
     public static <T> Observable<Boolean> all(final Observable<T> sequence, Object predicate) {
+        @SuppressWarnings("rawtypes")
         final FuncN _f = Functions.from(predicate);
 
         return all(sequence, new Func1<T, Boolean>() {
@@ -2766,8 +2771,9 @@
 
     /**
      * Asynchronously subscribes and unsubscribes observers on the specified scheduler.
-     *
-     * @param scheduler the scheduler to perform subscription and unsubscription actions on.
+     * 
+     * @param scheduler
+     *            the scheduler to perform subscription and unsubscription actions on.
      * @return the source sequence whose subscriptions and unsubscriptions happen on the specified scheduler.
      */
     public Observable<T> subscribeOn(Scheduler scheduler) {
@@ -2776,8 +2782,9 @@
 
     /**
      * Asynchronously notify observers on the specified scheduler.
-     *
-     * @param scheduler the scheduler to notify observers on.
+     * 
+     * @param scheduler
+     *            the scheduler to notify observers on.
      * @return the source sequence whose observations happen on the specified scheduler.
      */
     public Observable<T> observeOn(Scheduler scheduler) {
@@ -3704,6 +3711,7 @@
             Observable<Integer> obs = Observable.just(1);
             Observable<Integer> chained = obs.materialize().dematerialize();
 
+            @SuppressWarnings("unchecked")
             Observer<Integer> observer = mock(Observer.class);
             chained.subscribe(observer);
 
