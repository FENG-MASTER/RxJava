--- conflicted
+++ resolved
@@ -15,30 +15,18 @@
  */
 package rx.concurrency;
 
-import java.util.Queue;
-import java.util.concurrent.ConcurrentLinkedQueue;
 import java.util.concurrent.Executor;
 import java.util.concurrent.ExecutorService;
 import java.util.concurrent.Future;
 import java.util.concurrent.ScheduledExecutorService;
 import java.util.concurrent.ScheduledFuture;
-<<<<<<< HEAD
-import java.util.concurrent.ThreadFactory;
-=======
->>>>>>> ff92254f
 import java.util.concurrent.TimeUnit;
 
 import rx.Scheduler;
 import rx.Subscription;
-<<<<<<< HEAD
-import rx.subscriptions.Subscriptions;
-import rx.util.functions.Action0;
-import rx.util.functions.Func0;
-=======
 import rx.subscriptions.CompositeSubscription;
 import rx.subscriptions.Subscriptions;
 import rx.util.functions.Func2;
->>>>>>> ff92254f
 
 /**
  * A {@link Scheduler} implementation that uses an {@link Executor} or {@link ScheduledExecutorService} implementation.
@@ -135,30 +123,4 @@
 
     }
 
-    @Override
-    public Subscription schedulePeriodically(final Func0<Subscription> action, long initialDelay, long period, TimeUnit unit) {
-        final Queue<Subscription> subscriptions = new ConcurrentLinkedQueue<Subscription>();
-        if (executor instanceof ScheduledExecutorService) {
-            final ScheduledFuture<?> future = ((ScheduledExecutorService) executor).scheduleAtFixedRate(new Runnable() {
-                @Override
-                public void run() {
-                    subscriptions.add(action.call());
-                }
-            }, initialDelay, period, unit);
-            
-            return Subscriptions.create(new Action0() {
-                @Override
-                public void call() {
-                    future.cancel(false);
-                    Subscription next = subscriptions.poll();
-                    while (next != null) {
-                        next.unsubscribe();
-                        next = subscriptions.poll();
-                    }
-                }
-            });
-        }
-        // not a scheduled executor service, so we fall back to the recursive implementation
-        return super.schedulePeriodically(action, initialDelay, period, unit);
-    }
 }